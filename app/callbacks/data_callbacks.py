--- conflicted
+++ resolved
@@ -94,11 +94,7 @@
 
 def collect_data_at_fps(self: "PCDStreamer", fps):
     interval = 1 / fps
-<<<<<<< HEAD
     idx = 0
-=======
-    index = 0  # Start collecting from the first position
->>>>>>> c0568adb
     while self.robot.recording_flag:
         # Collect data at the specified frequency
         robot_pose = self.robot.capture_gripper_to_base(sep=False)
@@ -119,14 +115,7 @@
             t_base_to_cam=self.T_BaseToCam,
             record_stage=True
         )
-<<<<<<< HEAD
         idx += 1
-=======
-        index += 1
-        if index > 300:
-            logger.warning("Data collection reached maximum length, please check the robot.")
-            break
->>>>>>> c0568adb
         time.sleep(interval)
         if idx > 300:
             logger.error("Failed to collect data, idx is greater than 300, please check!")
