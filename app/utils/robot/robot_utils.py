--- conflicted
+++ resolved
@@ -17,11 +17,6 @@
 except ImportError:
     import logging
     logger = logging.getLogger(__name__)
-<<<<<<< HEAD
-    # from ....app.utils.logger import setup_logger
-
-=======
->>>>>>> acab2faf
 class RobotInterface:
     def __init__(self, ip_address=None, port=None):
         # Initialize SDK and network parameters
@@ -64,16 +59,7 @@
         self.time_running = time_running
         self.radius = radius
 
-<<<<<<< HEAD
-=======
-    def get_joint_position(self):
-        """Retrieve the current position of the robot's joints."""
-        position = self.lebai.get_kin_data()
-        return position['actual_joint_pose']
-    
-
->>>>>>> acab2faf
-    def get_tcp_pose(self):
+    def get_position(self):
         """Retrieve the current position of the robot's end-effector."""
         position = self.lebai.get_kin_data()
         return position['actual_tcp_pose']
